--- conflicted
+++ resolved
@@ -4,15 +4,12 @@
 from madina.zonal.zonal_utils import _prepare_geometry, DEFAULT_COLORS
 
 
-<<<<<<< HEAD
-=======
 import warnings
 from geopandas import GeoDataFrame, GeoSeries
 import geopandas as gpd
 import pandas as pd
 from typing import Union
 
->>>>>>> 35573df0
 
 class Zonal:
     """
@@ -137,20 +134,12 @@
         Returns:
             None
         """
-<<<<<<< HEAD
-        # print("checking insert_node")
-        # for layer_label in self.layers.layers:
-        #     print(layer_label)
-        # print(layer_name, self.layers[layer_name].gdf.index)
-        self.network.insert_node(self.layers[layer_name].gdf, label, layer_name, weight_attribute, self.projected_crs)
-=======
         n_node_gdf = self.network.nodes
         n_edge_gdf = self.network.edges
         source_gdf = self.layers[layer_name].gdf
         inserted_node_gdf = _effecient_node_insertion(n_node_gdf, n_edge_gdf, source_gdf, layer_name=layer_name, label=label, weight_attribute=weight_attribute)
         self.network.nodes = pd.concat([n_node_gdf, inserted_node_gdf])
         return 
->>>>>>> 35573df0
 
     def create_graph(self, light_graph=False, d_graph=True, od_graph=False):
         """
