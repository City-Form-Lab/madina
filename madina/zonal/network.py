import time

import numpy as np
import networkx as nx
from geopandas import GeoDataFrame
from shapely import wkt
from shapely import geometry as geo

from madina.zonal.layer import *
# street nodes, origin nodes, destination_nodes are the different types of nodes


class Network:
    """
    A road network with nodes `nodes` and edges `edges` weighted with factor `weight_attribute`,
    projected onto the `projected_crs` coordinate system.

    Internal class, meant to represent a network within the Zonal object.
    """

    def __init__(self, nodes: GeoDataFrame, edges: GeoDataFrame, projected_crs: str, turn_threshold_degree: float, turn_penalty_amount: float, weight_attribute=None,):

        if nodes.empty or edges.empty:
            pass # throw Error here

        self.nodes = nodes
        self.edges = edges
        self.crs = projected_crs
        self.turn_threshold_degree = turn_threshold_degree
        self.turn_penalty_amount = turn_penalty_amount
        self.weight_attribute = weight_attribute
        self.light_graph = None
        self.d_graph = None
        self.od_graph = None
        return
<<<<<<< HEAD

    def insert_node(self, source_gdf: GeoDataFrame ,label: str, layer_name: str, weight_attribute: float, projected_crs: str):
        """
        Insert nodes from the source layer to the network's `self.nodes` GeoDataFrame, recording their
        source layer name, label, weight, as well as their relationship to the closest street segment

        Args:
            source_gdf: The GeoDataFrame describing the source layer from which the nodes will be added
            label: The label for the newly inserted nodes
            layer_name: The name of the source layer
            weight_attribute: The data attribute in `source_gdf` that contains the weight for the added node,
                              or None which means the weight for all inserted nodes is 1
        """

        # TODO: check whether source_gdf is a node layer?

        # print("begin network insert node")

        node_dict = self.nodes.reset_index().to_dict()
        match = self.edges["geometry"].sindex.nearest(geometry=source_gdf["geometry"], return_all=False)

        # print(len(node_dict), node_dict.values())
        # print(match)

        def cut(line, distance):
            # Cuts a line in two at a distance from its starting point
            if distance <= 0.0:
                return [
                    geo.LineString([line.coords[0], line.coords[0]]),
                    geo.LineString(line)]
            elif distance >= line.length:
                return [
                    geo.LineString(line),
                    geo.LineString([line.coords[-1], line.coords[-1]])
                ]

            coords = list(line.coords)
            for i, p in enumerate(coords):
                pd = line.project(geo.Point(p))
                if pd == distance:
                    return [
                        geo.LineString(coords[:i + 1]),
                        geo.LineString(coords[i:])]
                if pd > distance:
                    cp = line.interpolate(distance)
                    return [
                        geo.LineString(coords[:i] + [(cp.x, cp.y)]),
                        geo.LineString([(cp.x, cp.y)] + coords[i:])]

        new_node_id = int(self.nodes.index[-1])  # increment before use.

        for source_iloc, source_id in enumerate(source_gdf.index):
            
            # print("adding node", source_iloc, source_id)

            source_representative_point = source_gdf.at[source_id, "geometry"].centroid
            closest_edge_id = match[1][source_iloc]
            closest_edge_geometry = self.edges.at[closest_edge_id, "geometry"]
            # print("finds match", closest_edge_id, closest_edge_geometry)
            distance_along_closest_edge = closest_edge_geometry.project(source_representative_point)
            point_on_nearest_edge = closest_edge_geometry.interpolate(
                distance_along_closest_edge)  ## gives a point on te street where the source point is projected
            
            try:
                cut_lines = cut(closest_edge_geometry, distance_along_closest_edge)
                start_segment = cut_lines[0]
                end_segment = cut_lines[1]
            except:
                # TODO: test cases where this exception occurs.
                continue

            new_node_id += 1
            project_point_id = new_node_id
            node_dict["id"][new_node_id] = new_node_id
            node_dict["geometry"][new_node_id] = point_on_nearest_edge
            node_dict["source_layer"][new_node_id] = layer_name
            node_dict["source_id"][new_node_id] = source_id
            node_dict["type"][new_node_id] = label
            node_dict["degree"][new_node_id] = 0
            node_dict["weight"][new_node_id] = \
                1.0 if weight_attribute is None else source_gdf.at[source_id, weight_attribute]

            left_edge_weight = \
                self.edges.at[closest_edge_id, "weight"] * start_segment.length / closest_edge_geometry.length
            right_edge_weight = self.edges.at[closest_edge_id, "weight"] - left_edge_weight
            node_dict["nearest_street_id"][new_node_id] = closest_edge_id
            node_dict["nearest_street_node_distance"][new_node_id] = \
                {
                    "left":
                        {
                            "node_id": self.edges.at[closest_edge_id, "start"],
                            "weight": left_edge_weight,
                            "geometry": start_segment
                        },
                    "right":
                        {
                            "node_id": self.edges.at[closest_edge_id, "end"],
                            "weight": right_edge_weight,
                            "geometry": end_segment
                        }
                }

        self.nodes = GeoDataFrame(node_dict, crs=projected_crs)
        self.nodes = self.nodes.set_index("id")
        return
        
=======
    
>>>>>>> 35573df0
    def set_node_value(self, idx, label, new_value):
        """
        Sets the node at (`idx`, `label`) value in the network to `new_value`.
        """
        self.nodes.at[idx, label] = new_value
        return

    def create_graph(self, light_graph=False, d_graph=True, od_graph=False):
        """
        Creates the corresponding graphs in the Network object based on the current nodes and edges
        `light_graph` - contains only network nodes and edges
        `d_graph` - contains all destination nodes
        `od_graph` - contains all origin and destination nodes

        Args:
            light_graph: if true, create `self.light_graph`
            d_graph: if true, create `self.d_graph`
            od_graph: if true, create `self.od_graph`

        Returns:
            none
        """

        if light_graph:
            street_node_gdf = self.nodes[self.nodes["type"] == "street_node"]
            ## no need to filter edges, because in light graph, they haven't been inseted
            self.light_graph = nx.Graph()
            for idx in self.edges.index:
                self.light_graph.add_edge(
                    int(self.edges.at[idx, "start"]),
                    int(self.edges.at[idx, "end"]),
                    weight=max(self.edges.at[idx, "weight"], 0),
                    type=self.edges.at[idx, "type"],
                    id=idx
                )

            for idx in street_node_gdf.index:
                self.light_graph.nodes[int(idx)]['type'] = street_node_gdf.at[idx, "type"]

        if d_graph:
            d_list = list(self.nodes[self.nodes["type"] == "destination"].index)
            graph = self.light_graph.copy() # TODO: Consider deep copies?
            self.update_light_graph(graph, add_nodes=d_list)
            self.d_graph = graph

        if od_graph:
            od_list = list(self.nodes[self.nodes["type"].isin(["origin", "destination"])].index)
            graph = self.light_graph.copy()
            self.update_light_graph(graph, add_nodes=od_list)
            self.od_graph = graph

        return

    def visualize_graph(self):
        """
        Creates an HTML map of the `zonal` object.
        """
        raise NotImplementedError

    def get_od_subgraph(self, origin_idx, distance):
        """
        Creates a subgraph of the city network `self` from all nodes <= `distance` from the node at `origin_idx`

        Returns:
            A smaller network graph (?)

        """
        raise NotImplementedError

    def turn_o_scope(self, origin_idx, search_radius, detour_ratio, turn_penalty=True,
                     origin_graph=None, return_paths=True):
        """
        Runs a modified Dijkstra algorithm from the `origin_idx`, with a `turn_penalty` for
        making a turn along the path. Bounds the search by `search_radius`

        Returns:
            A tuple of destination indices, origin scope, and paths from origin to destination

        """
        raise NotImplementedError
    
    def update_light_graph(self, graph: nx.Graph, add_nodes: list = [], remove_nodes: list = []):
        """
        Updates the given graph object by adding nodes to and removing nodes from it.

        Args:
            graph: The given networkx Graph object to be edited
            add_nodes: a list of nodes to be added
            remove_nodes: a list of nodes to be removed

        Returns:
            none
        """
        
        if "added_nodes" not in graph.graph:
            graph.graph["added_nodes"] = []

        # Add nodes
        if len(add_nodes) > 0:

            existing_nodes = graph.graph["added_nodes"]
            for node_idx in add_nodes:
                if node_idx in existing_nodes:
                    print(f'node ({node_idx}) is already added...{add_nodes = }\t{existing_nodes = }')
                    print(graph)
                    add_nodes.remove(node_idx)
                else:
                    graph.graph["added_nodes"].append(node_idx)

            edge_nodes = {}
            for key, value in self.nodes.loc[graph.graph["added_nodes"]].groupby("nearest_edge_id"):
                edge_nodes[int(key)] = list(value.index)
                
            for edge_id in edge_nodes:
                neighbors = edge_nodes[edge_id]
                insert_neighbors = set(add_nodes).intersection(set(neighbors))
                existing_neighbors = set(neighbors) - insert_neighbors

                if len(insert_neighbors) == 0:
                    continue
                    #self.nodes.at[node_idx, ""]
                if len(neighbors) == 1:
                    node_idx = neighbors[0]
                    graph.add_edge(
                        int(self.nodes.at[node_idx, "edge_end_node"]),
                        int(node_idx),
                        weight=max(self.nodes.at[node_idx, "weight_to_end"], 0),
                        id=edge_id
                    )
                    graph.add_edge(
                        int(node_idx),
                        int(self.nodes.at[node_idx, "edge_start_node"]),
                        weight=max(self.nodes.at[node_idx, 'weight_to_start'], 0),
                        id=edge_id
                    )
                    graph.remove_edge(self.nodes.at[node_idx, "edge_end_node"], int(self.nodes.at[node_idx, "edge_start_node"]))
                    
                else:
                    # start a chain addition of neighbors, starting from the 'left',
                    # so, need to sort based on distance from left
                    segment_weight = self.edges.at[edge_id, "weight"]

                    chain_start = self.nodes.at[neighbors[0], "edge_end_node"]
                    chain_end = self.nodes.at[neighbors[0], "edge_start_node"]

                    chain_distances = [self.nodes.at[node, "weight_to_end"] for node in neighbors]

                    if len(existing_neighbors) == 0:  # if there are no existing neighbors, remove the original edge
                        graph.remove_edge(int(chain_start), int(chain_end))
                    else:  # if there are existing neighbors, remove them. This would also remove their associated edges
                        for node in existing_neighbors:
                            graph.remove_node(node)

                    chain_nodes = [chain_start] + neighbors + [chain_end]
                    chain_distances = [0] + chain_distances + [segment_weight]

                    chain_nodes = np.array(chain_nodes)
                    chain_distances = np.array(chain_distances)
                    sorting_index = np.argsort(chain_distances)

                    # np arrays allows calling them by a list index
                    chain_nodes = chain_nodes[sorting_index]
                    chain_distances = chain_distances[sorting_index]
                    # print(f"{chain_nodes = }\t{chain_distances}")
                    accumilated_weight = 0
                    for seq in range(len(chain_nodes) - 1):
                        graph.add_edge(
                            int(chain_nodes[seq]),
                            int(chain_nodes[seq + 1]),
                            # TODO: change this to either defaults to distance or a specified column for a weight..
                            weight=max(chain_distances[seq + 1] - chain_distances[seq], 0),
                            ##avoiding small negative numbers due to numerical error when two nodes are superimposed.
                            id=edge_id
                        )
                        accumilated_weight += (chain_distances[seq + 1] - chain_distances[seq])
        
        # Removing nodes
        for node_idx in remove_nodes:
            node_idx = int(node_idx)
            if node_idx not in graph.nodes:
                print(f"attempting to remove node {node_idx} that's not in graph {str(graph)}")
                continue

            if len(graph.adj[node_idx]) != 2:
                print(f"attempting to remove a node {node_idx = } that's not degree 2, adjacent to: {graph.adj[node_idx]}")
                continue

            neighbors = list(graph.adj[node_idx])

            start = int(neighbors[0])
            end = int(neighbors[1])
            weight = graph.adj[node_idx][start]["weight"] \
                    + graph.adj[node_idx][end]["weight"]

            original_edge_id = self.nodes.at[node_idx, "nearest_edge_id"]

            # remove node after we got the attributes we needed..
            graph.remove_node(node_idx)
            graph.graph["added_nodes"].remove(node_idx)
            graph.add_edge(
                start,
                end,
                weight=weight,
                id=original_edge_id
            )
            
        return graph

    def _get_nodes_at_distance(self, origin_node, distance, method='geometric'):
        """
        Gets all nodes at distance `distance` from the origin `origin_idx` using the method `method`.
        Approximation of functionality from ln 496-592 of b_f.py

        Returns:
            The distance first-class function to be used to find nodes
        """
        # TODO: Copy over remainder of distance methods. What does 'trail_blazer' mean?
        method_dict = {
            'geometric': self._get_nodes_at_geometric_distance,
            'network': self._get_nodes_at_network_distance,
            'trail_blazer': self._get_nodes_at_bf_distance

        }
        return method_dict[method](origin_node, distance)

    def _get_nodes_at_geometric_distance(self, origin_node, distance):
        raise NotImplementedError

    def _get_nodes_at_network_distance(self, origin_node, distance):
        raise NotImplementedError

    def _get_nodes_at_bf_distance(self, origin_node, distance):
        raise NotImplementedError

    def scan_for_intersections(self, node_snapping_tolerance=1):
        raise NotImplementedError

    def fuse_degree_2_nodes(self, tolerance_angle):
        raise NotImplementedError

    def network_to_layer(self):
        return Layer('network_nodes', self.nodes, True, '', ''), Layer('network_edges', self.edges, True, '', '')

<|MERGE_RESOLUTION|>--- conflicted
+++ resolved
@@ -33,116 +33,7 @@
         self.d_graph = None
         self.od_graph = None
         return
-<<<<<<< HEAD
-
-    def insert_node(self, source_gdf: GeoDataFrame ,label: str, layer_name: str, weight_attribute: float, projected_crs: str):
-        """
-        Insert nodes from the source layer to the network's `self.nodes` GeoDataFrame, recording their
-        source layer name, label, weight, as well as their relationship to the closest street segment
-
-        Args:
-            source_gdf: The GeoDataFrame describing the source layer from which the nodes will be added
-            label: The label for the newly inserted nodes
-            layer_name: The name of the source layer
-            weight_attribute: The data attribute in `source_gdf` that contains the weight for the added node,
-                              or None which means the weight for all inserted nodes is 1
-        """
-
-        # TODO: check whether source_gdf is a node layer?
-
-        # print("begin network insert node")
-
-        node_dict = self.nodes.reset_index().to_dict()
-        match = self.edges["geometry"].sindex.nearest(geometry=source_gdf["geometry"], return_all=False)
-
-        # print(len(node_dict), node_dict.values())
-        # print(match)
-
-        def cut(line, distance):
-            # Cuts a line in two at a distance from its starting point
-            if distance <= 0.0:
-                return [
-                    geo.LineString([line.coords[0], line.coords[0]]),
-                    geo.LineString(line)]
-            elif distance >= line.length:
-                return [
-                    geo.LineString(line),
-                    geo.LineString([line.coords[-1], line.coords[-1]])
-                ]
-
-            coords = list(line.coords)
-            for i, p in enumerate(coords):
-                pd = line.project(geo.Point(p))
-                if pd == distance:
-                    return [
-                        geo.LineString(coords[:i + 1]),
-                        geo.LineString(coords[i:])]
-                if pd > distance:
-                    cp = line.interpolate(distance)
-                    return [
-                        geo.LineString(coords[:i] + [(cp.x, cp.y)]),
-                        geo.LineString([(cp.x, cp.y)] + coords[i:])]
-
-        new_node_id = int(self.nodes.index[-1])  # increment before use.
-
-        for source_iloc, source_id in enumerate(source_gdf.index):
-            
-            # print("adding node", source_iloc, source_id)
-
-            source_representative_point = source_gdf.at[source_id, "geometry"].centroid
-            closest_edge_id = match[1][source_iloc]
-            closest_edge_geometry = self.edges.at[closest_edge_id, "geometry"]
-            # print("finds match", closest_edge_id, closest_edge_geometry)
-            distance_along_closest_edge = closest_edge_geometry.project(source_representative_point)
-            point_on_nearest_edge = closest_edge_geometry.interpolate(
-                distance_along_closest_edge)  ## gives a point on te street where the source point is projected
-            
-            try:
-                cut_lines = cut(closest_edge_geometry, distance_along_closest_edge)
-                start_segment = cut_lines[0]
-                end_segment = cut_lines[1]
-            except:
-                # TODO: test cases where this exception occurs.
-                continue
-
-            new_node_id += 1
-            project_point_id = new_node_id
-            node_dict["id"][new_node_id] = new_node_id
-            node_dict["geometry"][new_node_id] = point_on_nearest_edge
-            node_dict["source_layer"][new_node_id] = layer_name
-            node_dict["source_id"][new_node_id] = source_id
-            node_dict["type"][new_node_id] = label
-            node_dict["degree"][new_node_id] = 0
-            node_dict["weight"][new_node_id] = \
-                1.0 if weight_attribute is None else source_gdf.at[source_id, weight_attribute]
-
-            left_edge_weight = \
-                self.edges.at[closest_edge_id, "weight"] * start_segment.length / closest_edge_geometry.length
-            right_edge_weight = self.edges.at[closest_edge_id, "weight"] - left_edge_weight
-            node_dict["nearest_street_id"][new_node_id] = closest_edge_id
-            node_dict["nearest_street_node_distance"][new_node_id] = \
-                {
-                    "left":
-                        {
-                            "node_id": self.edges.at[closest_edge_id, "start"],
-                            "weight": left_edge_weight,
-                            "geometry": start_segment
-                        },
-                    "right":
-                        {
-                            "node_id": self.edges.at[closest_edge_id, "end"],
-                            "weight": right_edge_weight,
-                            "geometry": end_segment
-                        }
-                }
-
-        self.nodes = GeoDataFrame(node_dict, crs=projected_crs)
-        self.nodes = self.nodes.set_index("id")
-        return
-        
-=======
     
->>>>>>> 35573df0
     def set_node_value(self, idx, label, new_value):
         """
         Sets the node at (`idx`, `label`) value in the network to `new_value`.
